#!/usr/bin/env python
#      __  ____________
#     /  |/  / ____/   |_      _____  _________  ____ ___  ___
#    / /|_/ / /_  / /| | | /| / / _ \/ ___/ __ \/ __ `__ \/ _ \
#   / /  / / __/ / ___ | |/ |/ /  __(__  ) /_/ / / / / / /  __/
#  /_/  /_/_/   /_/  |_|__/|__/\___/____/\____/_/ /_/ /_/\___/

import importlib.metadata

meta = importlib.metadata.metadata("mfawesome")
__title__ = "MFAwesome"
<<<<<<< HEAD
__version__ = importlib.metadata.version("mfawesome")
__description__ = meta["Summary"]
__url__ = meta["Home-page"]
__author__ = meta["Author"]
__author_email__ = meta["Author-email"]
# __description__ = "2FA CLI Authenticator Tool"
# __url__ = "https://github.com/rpm5099/mfawesome"
# __version__ = "0.1.42"
# __build_date__ = "2024-10-16"
# __author__ = "Rob Milloy"
# __author_email__ = "rob@milloy.net"
=======
__description__ = "2FA CLI Authenticator Tool"
__url__ = "https://github.com/rpm5099/mfawesome"
__version__ = "0.1.43"
__build_date__ = "2024-10-16"
__author__ = "Rob Milloy"
__author_email__ = "rob@milloy.net"
>>>>>>> 99f61557

__logo__ = r"""

     __  ____________                                             
    /  |/  / ____/   |_      _____  _________  ____ ___  ___      
   / /|_/ / /_  / /| | | /| / / _ \/ ___/ __ \/ __ `__ \/ _ \     
  / /  / / __/ / ___ | |/ |/ /  __(__  ) /_/ / / / / / /  __/     
 /_/  /_/_/   /_/  |_|__/|__/\___/____/\____/_/ /_/ /_/\___/   

"""
# __logo__ += __description__ + "\n"
__logor__ = "\x1b[0;0;39m\x1b[1m\x1b[38;5;196m" + __logo__ + "\x1b[0;0;39m"


# __logor__ += __description__ + "\n"

from contextlib import suppress

from . import config, exception, exec_mfawesome, logutils, mfa_secrets, ntptime, qrcodes, totp, utils

with suppress(ImportError, ModuleNotFoundError, exception.DependencyMissingError):
    from . import qrcodes

mfa = exec_mfawesome.main<|MERGE_RESOLUTION|>--- conflicted
+++ resolved
@@ -9,26 +9,11 @@
 
 meta = importlib.metadata.metadata("mfawesome")
 __title__ = "MFAwesome"
-<<<<<<< HEAD
 __version__ = importlib.metadata.version("mfawesome")
 __description__ = meta["Summary"]
 __url__ = meta["Home-page"]
 __author__ = meta["Author"]
 __author_email__ = meta["Author-email"]
-# __description__ = "2FA CLI Authenticator Tool"
-# __url__ = "https://github.com/rpm5099/mfawesome"
-# __version__ = "0.1.42"
-# __build_date__ = "2024-10-16"
-# __author__ = "Rob Milloy"
-# __author_email__ = "rob@milloy.net"
-=======
-__description__ = "2FA CLI Authenticator Tool"
-__url__ = "https://github.com/rpm5099/mfawesome"
-__version__ = "0.1.43"
-__build_date__ = "2024-10-16"
-__author__ = "Rob Milloy"
-__author_email__ = "rob@milloy.net"
->>>>>>> 99f61557
 
 __logo__ = r"""
 
