--- conflicted
+++ resolved
@@ -105,23 +105,6 @@
 
 RetType = TypeVar("RetType")
 
-
-<<<<<<< HEAD
-=======
-def CheckQRImportSupport() -> tuple:
-    try:
-        from qreader import QReader
-
-        qr = QReader()
-
-        return True, None
-    except (ImportError, ModuleNotFoundError) as e:
-        return False, e
-    except Exception as e:
-        raise OSError("Ensure all dependencies are installed for QReader.  See readme.") from e
-
-
->>>>>>> c83c3206
 def GetOSFlavor():
     if platform.system() == "Linux":
         # check if debian
